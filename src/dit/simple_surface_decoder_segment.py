# In this version we use AdaIN to inject the time embedding into the sample

# For the segment version, we use segmented point clouds to server as the conditions each segment has one-to-one mapping to the parameter surface.
# Thus the number of surfaces and surface positions are known as prior.
# We use the same Linear layer to project each sample point to the latent space.

import torch
import torch.nn as nn
import torch.nn.functional as F
import math
import einops
from icecream import ic
from diffusers.models.embeddings import (
    TimestepEmbedding,
    Timesteps,
)
ic.disable()


class AdaLayerNorm(nn.Module):
    """
    Standard AdaLN (FiLM style LayerNorm modulation)
    """
    def __init__(self, hidden_dim, cond_dim):
        super().__init__()
        self.norm = nn.LayerNorm(hidden_dim, eps=1e-4)
        self.modulation = nn.Linear(cond_dim, hidden_dim * 2)

    def forward(self, x, cond):
        """
        x: [B, N, C]
        cond: [B, C]
        """
        scale, shift = self.modulation(cond).chunk(2, dim=-1)
        x = self.norm(x)
        x = x * (1 + scale[:, None]) + shift[:, None]
        return x

class AdaLNTransformerDecoderLayer(nn.Module):
    """
    Drop-in replacement of TransformerDecoderLayer with AdaLN time modulation
    """
    def __init__(self, latent_dim, num_heads, mlp_ratio=4, dropout=0.1):
        super().__init__()

        self.self_attn = nn.MultiheadAttention(latent_dim, num_heads, dropout=dropout, batch_first=True)
        self.cross_attn = nn.MultiheadAttention(latent_dim, num_heads, dropout=dropout, batch_first=True)

        self.mlp = nn.Sequential(
            nn.Linear(latent_dim, latent_dim * mlp_ratio),
            nn.GELU(),
            nn.Linear(latent_dim * mlp_ratio, latent_dim),
            nn.Dropout(dropout)
        )

        self.norm1 = AdaLayerNorm(latent_dim, latent_dim)
        self.norm2 = AdaLayerNorm(latent_dim, latent_dim)
        self.norm3 = AdaLayerNorm(latent_dim, latent_dim)

    def forward(self, x, mem, t_emb, tgt_mask=None, memory_mask=None, tgt_key_padding_mask=None, memory_key_padding_mask=None):

        # Self-attention
        h = self.norm1(x, t_emb)
        sa, _ = self.self_attn(h, h, h, key_padding_mask=tgt_key_padding_mask, attn_mask=tgt_mask)
        x = x + sa

        # Cross-attention
        h = self.norm2(x, t_emb)
        ca, _ = self.cross_attn(h, mem, mem, attn_mask=memory_mask, key_padding_mask=memory_key_padding_mask)
        x = x + ca

        # Feedforward
        h = self.norm3(x, t_emb)
        x = x + self.mlp(h)

        return x

class SimpleSurfaceDecoder(nn.Module):
    def __init__(
        self,
        input_dim=128,
        cond_dim=768,
        mem_dim=4096,
        output_dim=128,
        latent_dim=256,
        num_layers=4,
        num_heads=8,
        use_diag_memory_mask=False,
        max_num_surfaces=32,
    ):
        super().__init__()

        self.input_proj = nn.Linear(input_dim, latent_dim)
        self.cond_proj = nn.Linear(cond_dim, mem_dim)
        self.output_proj = nn.Linear(latent_dim, output_dim)
        self.use_diag_memory_mask = use_diag_memory_mask
        self.max_num_surfaces=max_num_surfaces
        if use_diag_memory_mask:
<<<<<<< HEAD
            # self.register_buffer('memory_mask', torch.eye(self.max_num_surfaces, dtype=torch.bool))
=======
            # This lead to nan, since for padding queries there are no valid keys for cross-attn softmax
            # self.register_buffer('memory_mask', ~torch.eye(self.max_num_surfaces, dtype=torch.bool))
            # Thus here we implement a soft mask
>>>>>>> 22c9f3c7
            self.register_buffer('memory_mask', torch.eye(self.max_num_surfaces, dtype=torch.float32) * 5 - 5) # (diag=0, off-diag = -5)
        else:
            self.memory_mask = None
        self.layers = nn.ModuleList([
            AdaLNTransformerDecoderLayer(
                latent_dim=latent_dim,
                num_heads=num_heads,
                mlp_ratio=4,
                dropout=0.1
            )
            for _ in range(num_layers)
        ])

        timestep_input_dim = latent_dim // 2
        time_embed_dim = latent_dim

        self.time_proj = Timesteps(timestep_input_dim, True, 0)
        self.time_embedding = TimestepEmbedding(
            timestep_input_dim,
            time_embed_dim,
            act_fn="silu",
            post_act_fn="silu",
        )

    def forward(self, sample, timestep, cond, tgt_key_padding_mask=None, memory_key_padding_mask=None):

        # Project tokens
        x = self.input_proj(sample)
        mem = self.cond_proj(cond)

        # Time embedding
        t_emb = self.time_embedding(self.time_proj(timestep).to(x.device))

        # AdaLN-modulated transformer stack
        for layer in self.layers:
            x = layer(
                x=x,
                mem=mem,
                t_emb=t_emb,
                tgt_key_padding_mask=tgt_key_padding_mask,
                memory_key_padding_mask=memory_key_padding_mask,
                memory_mask=self.memory_mask,
            )

        x = self.output_proj(x)
        return x<|MERGE_RESOLUTION|>--- conflicted
+++ resolved
@@ -96,13 +96,9 @@
         self.use_diag_memory_mask = use_diag_memory_mask
         self.max_num_surfaces=max_num_surfaces
         if use_diag_memory_mask:
-<<<<<<< HEAD
-            # self.register_buffer('memory_mask', torch.eye(self.max_num_surfaces, dtype=torch.bool))
-=======
             # This lead to nan, since for padding queries there are no valid keys for cross-attn softmax
             # self.register_buffer('memory_mask', ~torch.eye(self.max_num_surfaces, dtype=torch.bool))
             # Thus here we implement a soft mask
->>>>>>> 22c9f3c7
             self.register_buffer('memory_mask', torch.eye(self.max_num_surfaces, dtype=torch.float32) * 5 - 5) # (diag=0, off-diag = -5)
         else:
             self.memory_mask = None
