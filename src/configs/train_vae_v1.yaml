resume_training: false
from_start: false

epochs: 100
batch_size: 256
lr: 0.0001
num_workers: 6
num_gpus: 5

grad_accum_every: 1
ema_update_every: 10
max_grad_norm: 1.0

val_every_epoch: 1
save_every_epoch: 20
log_every_step: 50

use_wandb_tracking: true
wandb_project_name: VAE_V1
wandb_run_name: train_1024_no_kl

data:
    train_json_dir: /home/qindafei/CAD/data/logan_jsons/abc/
    val_json_dir: /home/qindafei/CAD/data/logan_jsons/abc_test/
    max_num_surfaces: 200

model:
    # depth: 16
    # dim: 512
    # heads: 8
    # surface_res: 32
    # num_types: 6
    # num_nearby: 20
    # surface_dim: 256
    # surface_enc_block_out_channels: [16, 32, 64, 128]
<<<<<<< HEAD
    param_raw_dim: [17, 18, 19, 19, 18]
    checkpoint_folder: checkpoints/train_1024_no_kl
=======
    param_raw_dim: [17, 18, 19, 18, 19]
    checkpoint_folder: checkpoints/vae_v1_debug
>>>>>>> 523c63d5
    checkpoint_file_name: model.pt 0


loss:
    recon_weight: 1.0
    cls_weight: 1.0
    kl_weight: 0
    kl_annealing_steps: 20000  # Number of steps to anneal KL weight from 0 to kl_weight
    kl_free_bits: 0.25  # Free bits per latent dimension (in nats)<|MERGE_RESOLUTION|>--- conflicted
+++ resolved
@@ -33,13 +33,8 @@
     # num_nearby: 20
     # surface_dim: 256
     # surface_enc_block_out_channels: [16, 32, 64, 128]
-<<<<<<< HEAD
-    param_raw_dim: [17, 18, 19, 19, 18]
-    checkpoint_folder: checkpoints/train_1024_no_kl
-=======
     param_raw_dim: [17, 18, 19, 18, 19]
-    checkpoint_folder: checkpoints/vae_v1_debug
->>>>>>> 523c63d5
+    checkpoint_folder: checkpoints/train_1025_no_kl
     checkpoint_file_name: model.pt 0
 
 
