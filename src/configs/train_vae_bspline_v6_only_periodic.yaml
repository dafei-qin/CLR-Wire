--- conflicted
+++ resolved
@@ -21,17 +21,10 @@
 wandb_run_name: train_1201_bspline_6_only_periodic
 
 data:
-<<<<<<< HEAD
-    train_file: ./assets/ram_all_bspline_surfaces.txt
-    train_data_dir_override: ""
-    train_num: -1
-    val_file: ./assets/ram_all_bspline_test_surfaces.txt
-=======
     train_file: ./assets/logan_bspline_only_periodic.txt
     train_data_dir_override: ""
     train_num: -1
     val_file: ./assets/logan_bspline_test_only_periodic.txt
->>>>>>> f49624db
     val_data_dir_override: ""
     val_num: -1
     only_periodic: true
