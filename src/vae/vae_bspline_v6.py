# This version on Nov. 2025 is a bspline surface VAE, dedicated to support Bspline Surfaces with variable knots, mults and poles
# The input is the uv knots list, mults list, pole lists, and u_degree, v_degree, u_periodic and v_periodic.
# The output recovers all the above and should reconstruct the exact surface.

# In V4 we add more layers to the poles encoder and decoder.
# We also add a fusion function for the poles to inject knots and mults information.

# In V5 we remove the fuser_output.mean(dim=1), which means the latent shape becomes R_d * embd_dim instead of embd_dim

# In V6 we deepen the cross-attention fuser with a transformer decoder, and use the last token to serve as the latent code.
import torch
import torch.nn as nn
import torch.nn.functional as F
import math
import einops
from icecream import ic

ic.disable()




def sinusoidal_pe(L, d, device):
    pos = torch.arange(L, dtype=torch.float, device=device).unsqueeze(1)
    div_term = torch.exp(torch.arange(0, d, 2, dtype=torch.float, device=device) *
                         (-math.log(10000.0) / d))
    pe = torch.zeros(L, d, device=device)
    pe[:, 0::2] = torch.sin(pos * div_term)
    pe[:, 1::2] = torch.cos(pos * div_term)
    return pe

class Sinusoidal2DPositionalEncoding(nn.Module):
    """
    2D sinusoidal positional encoding for grid-structured data.
    Supports arbitrary height (H) and width (W).
    """
    def __init__(self, embed_dim: int):
        super().__init__()
        self.embed_dim = embed_dim
        assert embed_dim % 4 == 0, "embed_dim must be divisible by 4 for 2D PE"
        self.half_dim = embed_dim // 2  # split for i and j

    def forward(self, H: int, W: int, device: torch.device):
        """
        Returns: [H, W, embed_dim]
        """
        # Compute position indices
        i_pos = torch.arange(H, dtype=torch.float32, device=device).unsqueeze(1)  # [H, 1]
        j_pos = torch.arange(W, dtype=torch.float32, device=device).unsqueeze(0)  # [1, W]

        # Frequency scaling (like original Transformer)
        div_term = torch.exp(
            torch.arange(0, self.half_dim, 2, dtype=torch.float32, device=device) *
            (-math.log(10000.0) / self.half_dim)
        )  # [d/4]

        # Encode i (row)
        pe_i = torch.zeros(H, self.half_dim, device=device)
        pe_i[:, 0::2] = torch.sin(i_pos * div_term)   # [H, d/4]
        pe_i[:, 1::2] = torch.cos(i_pos * div_term)

        # Encode j (col)
        pe_j = torch.zeros(W, self.half_dim, device=device)
        pe_j[:, 0::2] = torch.sin(j_pos * div_term)   # [W, d/4]
        pe_j[:, 1::2] = torch.cos(j_pos * div_term)

        # Broadcast and concatenate
        pe_i = pe_i.unsqueeze(1)      # [H, 1, d/2]
        pe_j = pe_j.unsqueeze(0)      # [1, W, d/2]
        pe = torch.cat([pe_i.expand(-1, W, -1), 
                        pe_j.expand(H, -1, -1)], dim=-1)  # [H, W, d]

        return pe

def normalized_2d_pe(H: int, W: int, embed_dim: int, device: torch.device):
    """
    2D positional encoding based on normalized coordinates (i/H, j/W) ∈ [0,1]
    Returns: [H, W, embed_dim]
    """
    if H == 0 or W == 0:
        return torch.zeros(0, 0, embed_dim, device=device)
    
    # Normalized coordinates
    i_norm = torch.arange(H, device=device).float() / max(H - 1, 1)  # [H]
    j_norm = torch.arange(W, device=device).float() / max(W - 1, 1)  # [W]
    
    # Prepare frequency scaling
    half_dim = embed_dim // 2
    div_term = torch.exp(
        torch.arange(0, half_dim, 2, dtype=torch.float32, device=device) *
        (-math.log(10000.0) / half_dim)
    )  # [d/4]
    
    # Encode i_norm
    pe_i = torch.zeros(H, half_dim, device=device)
    pe_i[:, 0::2] = torch.sin(i_norm.unsqueeze(1) * div_term)
    pe_i[:, 1::2] = torch.cos(i_norm.unsqueeze(1) * div_term)
    
    # Encode j_norm
    pe_j = torch.zeros(W, half_dim, device=device)
    pe_j[:, 0::2] = torch.sin(j_norm.unsqueeze(1) * div_term)
    pe_j[:, 1::2] = torch.cos(j_norm.unsqueeze(1) * div_term)
    
    # Combine
    pe_i = pe_i.unsqueeze(1).expand(-1, W, -1)  # [H, W, d/2]
    pe_j = pe_j.unsqueeze(0).expand(H, -1, -1)  # [H, W, d/2]
    pe = torch.cat([pe_i, pe_j], dim=-1)        # [H, W, d]
    return pe


class LearnedRelativePE1D(nn.Module):
    """
    1D Relative Positional Encoding using normalized coordinates t = i / (M - 1)
    - Works for any M >= 1
    - Output shape: (M, embed_dim)
    """
    def __init__(self, embed_dim: int, hidden_dim: int = 64):
        super().__init__()
        self.embed_dim = embed_dim
        self.mlp = nn.Sequential(
            nn.Linear(1, hidden_dim),
            nn.GELU(),
            nn.Linear(hidden_dim, embed_dim)
        )

    def forward(self, M: int, device: torch.device = None) -> torch.Tensor:
        """
        Args:
            M (int): sequence length (number of unique knots)
            device (torch.device): device to place the tensor on

        Returns:
            pe (torch.Tensor): (M, embed_dim)
        """
        if M == 1:
            # Edge case: single knot → t = 0
            t = torch.zeros(1, 1, device=device)  # (1, 1)
        else:
            indices = torch.arange(M.item(), dtype=torch.float32, device=device)  # (M,)
            t = indices / (M - 1)  # normalize to [0, 1]
            t = t.unsqueeze(-1)    # (M, 1)

        pe = self.mlp(t)  # (M, embed_dim)
        return pe

class LearnedRelativePE2D(nn.Module):
    def __init__(self, embed_dim: int, hidden_dim: int = 128):
        super().__init__()
        self.embed_dim = embed_dim
        # Input: (u, v) ∈ [0,1]^2 → embed_dim
        self.mlp = nn.Sequential(
            nn.Linear(2, hidden_dim),
            nn.GELU(),
            nn.Linear(hidden_dim, embed_dim)
        )

    def forward(self, H: int, W: int, device: torch.device = None) -> torch.Tensor:
        """
        Returns:
            pe: (H, W, embed_dim)
        """
        if H == 0 or W == 0:
            return torch.zeros(H, W, self.embed_dim, device=device)
        
        # Normalized coordinates: (H,) and (W,)
        u = torch.arange(H.item(), device=device, dtype=torch.float32) / max(H - 1, 1)
        v = torch.arange(W.item(), device=device, dtype=torch.float32) / max(W - 1, 1)
        
        # Meshgrid: (H, W, 2)
        u_grid, v_grid = torch.meshgrid(u, v, indexing='ij')  # PyTorch >=1.10
        coords = torch.stack([u_grid, v_grid], dim=-1)        # (H, W, 2)
        
        # Encode
        pe = self.mlp(coords)  # (H, W, embed_dim)
        return pe








class HybridGridQueryGenerator(nn.Module):
    """
    Hybrid Grid Query Generator for variable-size pole grids.
    - Base: 8x8 learnable canonical grid (structure prior)
    - Refinement: MLP on normalized (u,v) coordinates (detail & adaptivity)
    - Output: [B, H, W, D] queries for pole decoding
    """
    def __init__(self, embed_dim: int, canonical_size: int = 8, refine_hidden: int = 64):
        super().__init__()
        self.embed_dim = embed_dim
        self.canonical_size = canonical_size
        
        # 1. Canonical grid: 8x8 learnable base structure
        self.canonical_queries = nn.Parameter(
            torch.randn(canonical_size, canonical_size, embed_dim)
        )
        # Xavier-like init for stability
        nn.init.normal_(self.canonical_queries, std=0.02)
        
        # 2. Refinement MLP: f(u, v) → Δq, (u,v) ∈ [0, 1]^2
        self.refine_mlp = nn.Sequential(
            nn.Linear(2, refine_hidden),
            nn.GELU(),
            nn.Linear(refine_hidden, embed_dim)
        )
        # Initialize refinement to zero mean (start from canonical)
        nn.init.zeros_(self.refine_mlp[-1].weight)
        nn.init.zeros_(self.refine_mlp[-1].bias)
    
    def _generate_normalized_coords(self, H: int, W: int, device: torch.device):
        """
        Generate normalized (u, v) coordinates in [0, 1].
        Handles edge cases:
          - H=1 or W=1: returns 0.0 (center)
          - H>1, W>1: linspace(0, 1, H/W)
        Returns:
            coords: [H, W, 2]
        """
        if H == 1 and W == 1:
            u = torch.tensor([0.0], device=device)
            v = torch.tensor([0.0], device=device)
        elif H == 1:
            u = torch.tensor([0.0], device=device)
            v = torch.linspace(0.0, 1.0, W, device=device)
        elif W == 1:
            u = torch.linspace(0.0, 1.0, H, device=device)
            v = torch.tensor([0.0], device=device)
        else:
            u = torch.linspace(0.0, 1.0, H, device=device)
            v = torch.linspace(0.0, 1.0, W, device=device)
        
        u_grid, v_grid = torch.meshgrid(u, v, indexing='ij')  # [H, W]
        coords = torch.stack([u_grid, v_grid], dim=-1)        # [H, W, 2]
        return coords

    def forward(self, 
                batch_size: int,
                target_h_list: torch.Tensor,   # [B], e.g., tensor([4, 17, 64])
                target_w_list: torch.Tensor,   # [B], e.g., tensor([2, 9, 32])
                max_h: int,
                max_w: int,
                device: torch.device):
        """
        Generate batch of queries with dynamic sizes.
        
        Args:
            batch_size: int
            target_h_list: [B] int tensor of target heights
            target_w_list: [B] int tensor of target widths
            max_h, max_w: global max sizes (e.g., 64, 32)
            device: torch.device
            
        Returns:
            queries_padded: [B, max_h, max_w, embed_dim]
            mask: [B, max_h, max_w] (True where valid)
        """
        B = batch_size
        D = self.embed_dim
        queries_list = []
        mask_list = []
        
        # Expand canonical to batch: [B, 8, 8, D]
        canonical_batch = self.canonical_queries.unsqueeze(0).expand(B, -1, -1, -1)
        
        for i in range(B):
            H = int(target_h_list[i].item())
            W = int(target_w_list[i].item())
            
            # Guard: clamp to [1, max]
            H = max(1, min(H, max_h))
            W = max(1, min(W, max_w))
            
            # Step 1: Resize canonical grid to (H, W) via bilinear interpolation
            # Input: [1, D, 8, 8] → Output: [1, D, H, W]
            canonical_resized = F.interpolate(
                canonical_batch[i:i+1].permute(0, 3, 1, 2),  # [1, D, 8, 8]
                size=(H, W),
                mode='bilinear',
                align_corners=True  # Critical for small grids (e.g., 2x2)
            ).permute(0, 2, 3, 1)  # [1, H, W, D]
            
            # Step 2: Generate refinement Δq using (u,v) coordinates
            coords = self._generate_normalized_coords(H, W, device)  # [H, W, 2]
            delta = self.refine_mlp(coords)  # [H, W, D]
            delta = delta.unsqueeze(0)       # [1, H, W, D]
            
            # Step 3: Combine: q = canonical + delta
            queries_hw = canonical_resized + delta  # [1, H, W, D]
            
            # Step 4: Pad to (max_h, max_w)
            pad_right = max_w - W
            pad_bottom = max_h - H
            queries_padded = F.pad(
                queries_hw,
                (0, 0, 0, pad_right, 0, pad_bottom),
                mode='constant',
                value=0.0
            )  # [1, max_h, max_w, D]
            
            # Step 5: Create mask
            mask = torch.zeros(max_h, max_w, dtype=torch.bool, device=device)
            mask[:H, :W] = True
            
            queries_list.append(queries_padded)
            mask_list.append(mask.unsqueeze(0))
        
        queries_batch = torch.cat(queries_list, dim=0)  # [B, max_h, max_w, D]
        mask_batch = torch.cat(mask_list, dim=0)        # [B, max_h, max_w]
        
        return queries_batch, mask_batch





class CrossAttentionFuser(nn.Module):
    def __init__(self, embed_dim: int = 64, num_heads: int = 4, dropout: float = 0.1):
        super().__init__()
        self.embed_dim = embed_dim
        self.num_heads = num_heads
        
        # Three independent cross-attention layers
        self.cross_attn_u = nn.MultiheadAttention(
            embed_dim=embed_dim,
            num_heads=num_heads,
            dropout=dropout,
            batch_first=True
        )
        self.cross_attn_v = nn.MultiheadAttention(
            embed_dim=embed_dim,
            num_heads=num_heads,
            dropout=dropout,
            batch_first=True
        )
        self.cross_attn_p = nn.MultiheadAttention(
            embed_dim=embed_dim,
            num_heads=num_heads,
            dropout=dropout,
            batch_first=True
        )
        
        # Optional: LayerNorm for stability
        self.norm = nn.LayerNorm(embed_dim)

    def forward(self, Q, U, V, P, meta, U_padding_mask, V_padding_mask, P_padding_mask):
        """
        Args:
            Q: [B, N_q, D] — latent queries
            K_u, V_u: [B, L_u, D] — u-knots
            K_v, V_v: [B, L_v, D] — v-knots
            K_p, V_p: [B, N_p, D] — poles
        Returns:
            Z: [B, N_q, D] — fused latent representation
        """

        # First concat the meta information
        B = U.shape[0]
        U = torch.cat([meta, U], dim=1)
        V = torch.cat([meta, V], dim=1)
        P = torch.cat([meta, P], dim=1)

        U_padding_mask = torch.cat([torch.zeros(B, 1, device=U.device, dtype=torch.bool), U_padding_mask], dim=1)
        V_padding_mask = torch.cat([torch.zeros(B, 1, device=V.device, dtype=torch.bool), V_padding_mask], dim=1)
        P_padding_mask = torch.cat([torch.zeros(B, 1, device=P.device, dtype=torch.bool), P_padding_mask], dim=1)
        K_u = U
        V_u = U
        K_v = V
        V_v = V
        K_p = P
        V_p = P
        # Cross-attention with u-knots
        attn_u, _ = self.cross_attn_u(Q, K_u, V_u, key_padding_mask=U_padding_mask)  # [B, N_q, D]
        
        # Cross-attention with v-knots
        attn_v, _ = self.cross_attn_v(Q, K_v, V_v, key_padding_mask=V_padding_mask)  # [B, N_q, D]
        
        # Cross-attention with poles
        attn_p, _ = self.cross_attn_p(Q, K_p, V_p, key_padding_mask=P_padding_mask)  # [B, N_q, D]
        
        # Fuse: simple sum (you can also use learned weights)
        Z = attn_u + attn_v + attn_p  # [B, N_q, D]
        
        # Optional: LayerNorm
        Z = self.norm(Z)
        
        return Z

class CrossFuserDecoderBlock(nn.Module):
    """
    A Transformer decoder-style block that uses:
      1) Self-attention on queries
      2) Cross-attention via CrossAttentionFuser (to attend U, V, P with meta)
      3) Position-wise feed-forward network
    All with residual connections. Pre-norm for self-attention and FFN. The fuser
    contains its own LayerNorm internally.
    """
    def __init__(
        self,
        embed_dim: int = 64,
        num_heads: int = 4,
        ffn_dim: int = 256,
        dropout: float = 0.1
    ):
        super().__init__()
        self.embed_dim = embed_dim
        self.num_heads = num_heads
        self.dropout = nn.Dropout(dropout)

        # Self-attention (on queries)
        self.self_attn = nn.MultiheadAttention(
            embed_dim=embed_dim,
            num_heads=num_heads,
            dropout=dropout,
            batch_first=True
        )
        self.norm1 = nn.LayerNorm(embed_dim)

        # Cross-attention fuser (Q × {U,V,P} with meta)
        self.cross_fuser = CrossAttentionFuser(embed_dim=embed_dim, num_heads=num_heads, dropout=dropout)
        self.dropout_cross = nn.Dropout(dropout)
        self.norm2 = nn.LayerNorm(embed_dim)

        # Feed-forward network
        self.ffn = nn.Sequential(
            nn.Linear(embed_dim, ffn_dim),
            nn.GELU(),
            nn.Dropout(dropout),
            nn.Linear(ffn_dim, embed_dim)
        )
        self.dropout_ffn = nn.Dropout(dropout)
        self.norm3 = nn.LayerNorm(embed_dim)

    def forward(
        self,
        Q: torch.Tensor,                         # [B, N_q, D]
        U: torch.Tensor,                         # [B, L_u, D]
        V: torch.Tensor,                         # [B, L_v, D]
        P: torch.Tensor,                         # [B, N_p, D]
        meta: torch.Tensor,                      # [B, 1, D]
        Q_padding_mask: torch.Tensor = None,     # [B, N_q]  True=pad
        U_padding_mask: torch.Tensor = None,     # [B, L_u]
        V_padding_mask: torch.Tensor = None,     # [B, L_v]
        P_padding_mask: torch.Tensor = None,     # [B, N_p]
        attn_mask: torch.Tensor = None           # [N_q, N_q] or [B, N_q, N_q]
    ):
        # 1) Self-attention (pre-norm)
        Q_norm = self.norm1(Q)
        self_attn_out, _ = self.self_attn(
            Q_norm, Q_norm, Q_norm,
            key_padding_mask=Q_padding_mask,
            attn_mask=attn_mask
        )
        Q = Q + self.dropout(self_attn_out)

        # 2) Cross-attention via fuser (pre-norm on Q only; fuser has internal norm)
        Q_cross_in = self.norm2(Q)
        cross_out = self.cross_fuser(
            Q_cross_in, U, V, P, meta,
            U_padding_mask, V_padding_mask, P_padding_mask
        )
        Q = Q + self.dropout_cross(cross_out)

        # 3) FFN (pre-norm)
        Q_ffn_in = self.norm3(Q)
        Q = Q + self.dropout_ffn(self.ffn(Q_ffn_in))

        return Q

class CrossFuserTransformerDecoder(nn.Module):
    """
    A stack of CrossFuserDecoderBlock, behaving like a Transformer decoder, with:
      - Self-attention on queries
      - Cross-attention via CrossAttentionFuser (U, V, P + meta)
      - Feed-forward layers
    """
    def __init__(
        self,
        num_layers: int = 4,
        embed_dim: int = 64,
        num_heads: int = 4,
        ffn_dim: int = 256,
        dropout: float = 0.1,
        output_dim: int = None,          # if set, add final linear head per token
        final_layer_norm: bool = True    # optional final LayerNorm
    ):
        super().__init__()
        self.layers = nn.ModuleList([
            CrossFuserDecoderBlock(
                embed_dim=embed_dim,
                num_heads=num_heads,
                ffn_dim=ffn_dim,
                dropout=dropout
            )
            for _ in range(num_layers)
        ])
        self.norm = nn.LayerNorm(embed_dim) if final_layer_norm else None
        self.proj = nn.Linear(embed_dim, output_dim) if output_dim is not None else None

    def forward(
        self,
        Q: torch.Tensor,                         # [B, N_q, D]
        U: torch.Tensor,                         # [B, L_u, D]
        V: torch.Tensor,                         # [B, L_v, D]
        P: torch.Tensor,                         # [B, N_p, D]
        meta: torch.Tensor,                      # [B, 1, D]
        Q_padding_mask: torch.Tensor = None,     # [B, N_q]
        U_padding_mask: torch.Tensor = None,     # [B, L_u]
        V_padding_mask: torch.Tensor = None,     # [B, L_v]
        P_padding_mask: torch.Tensor = None,     # [B, N_p]
        attn_mask: torch.Tensor = None           # [N_q, N_q] or [B, N_q, N_q]
    ):
        x = Q
        for layer in self.layers:
            x = layer(
                x, U, V, P, meta,
                Q_padding_mask=Q_padding_mask,
                U_padding_mask=U_padding_mask,
                V_padding_mask=V_padding_mask,
                P_padding_mask=P_padding_mask,
                attn_mask=attn_mask
            )
        if self.norm is not None:
            x = self.norm(x)
        if self.proj is not None:
            x = self.proj(x)
        return x


class NonlinearMLP(nn.Module):
    def __init__(self, input_dim, model_dim: int = 64, output_dim: int = None, num_heads: int = 4):
        # Dummy heads for num_heads
        super().__init__()
        if output_dim is None:
            output_dim = input_dim
        self.net = nn.Sequential(
            nn.Linear(input_dim, model_dim),
            nn.GELU(),          # 或 nn.ReLU()
            nn.Linear(model_dim, output_dim)
        )
    
    def forward(self, x, padding_mask=None):
        return self.net(x)


class NonlinearMLPwithAttn(nn.Module):
    def __init__(self, input_dim: int, model_dim: int = 64, output_dim: int = None, num_heads: int = 4):
        super().__init__()
        self.input_proj = nn.Linear(input_dim, model_dim)
        if output_dim is None:
            output_dim = input_dim
        self.self_attn = nn.MultiheadAttention(
            embed_dim=model_dim,
            num_heads=num_heads,
            batch_first=True
        )
        self.norm1 = nn.LayerNorm(model_dim)
        self.norm2 = nn.LayerNorm(model_dim)
        self.ffn = nn.Sequential(
            nn.Linear(model_dim, model_dim * 2),
            nn.GELU(),
            nn.Linear(model_dim * 2, model_dim)
        )
        self.output_proj = nn.Linear(model_dim, output_dim)

    def forward(self, x, padding_mask):
        """
        x: [B, L, input_dim]
        mask: [B, L]
        returns K, V: [B, L, model_dim]
        """
        x = self.input_proj(x)  # [B, L, model_dim]
        
        # Self-attention
        attn_out, _ = self.self_attn(x, x, x, key_padding_mask=padding_mask)
        x = self.norm1(x + attn_out)
        
        # FFN
        x = self.norm2(x + self.ffn(x))
        
        x = self.output_proj(x)
        return x # K = V = x


class PoleEmbedder(nn.Module):
    """
    Embedder for B-spline/NURBS poles (homogeneous coordinates [x, y, z, w]).
    Uses 2D sinusoidal positional encoding + geometric feature projection.
    """
    def __init__(self, embed_dim: int = 64):
        super().__init__()
        assert embed_dim % 4 == 0, "embed_dim should be divisible by 4 for clean 2D PE"
        self.embed_dim = embed_dim
        # self.geom_proj = nn.Linear(4, embed_dim)  # [x,y,z,w] -> embed_dim
        self.geom_proj = nn.Sequential(
            nn.Linear(4, embed_dim // 2),
            nn.GELU(),
            nn.Linear(embed_dim // 2, embed_dim)
        )  # [x,y,z,w] -> embed_dim

        self.norm = nn.LayerNorm(embed_dim)

    def forward(self, poles: torch.Tensor):
        """
        Args:
            poles: [B, H, W, 4] — homogeneous control points (x, y, z, w)
        Returns:
            tokens: [B, H*W, embed_dim]
        """
        B, H, W, _ = poles.shape
        device = poles.device

        # 1. Project geometric features
        geom_feat = self.geom_proj(poles)  # [B, H, W, embed_dim]

        # 2. Generate 2D positional encoding

        # 3. Add and normalize
        tokens = self.norm(geom_feat)  # [B, H, W, embed_dim]


        return tokens


class PoleEncoder(nn.Module):
    def __init__(self, input_dim, model_dim, num_layers=4, num_heads=8):
        super().__init__()
        self.proj_in = nn.Linear(input_dim, model_dim)
        encoder_layer = nn.TransformerEncoderLayer(d_model=model_dim, nhead=num_heads, batch_first=True)
        self.encoder = nn.TransformerEncoder(encoder_layer, num_layers=num_layers)

    def forward(self, poles, poles_padding_mask):
        poles = self.proj_in(poles)
        poles = self.encoder(poles, src_key_padding_mask=poles_padding_mask)
        return poles

class PoleDecoder(nn.Module):
        def __init__(self, input_dim, model_dim: int = 64, output_dim: int = None, num_layers: int=4, num_heads: int = 4):

            super().__init__()
            decoder_layer = nn.TransformerDecoderLayer(d_model=model_dim, nhead=num_heads, batch_first=True)
            self.decoder = nn.TransformerDecoder(decoder_layer, num_layers=num_layers)
            self.proj_out = nn.Linear(model_dim, output_dim)

        def forward(self, tgt, memory, tgt_padding_mask, memory_padding_mask):
            poles = self.decoder(tgt, memory, tgt_key_padding_mask=tgt_padding_mask, memory_key_padding_mask=memory_padding_mask)
            poles = self.proj_out(poles)
            return poles



class BSplineVAE(nn.Module):
    def __init__(self, 
                 max_degree=3,  # Support up to 3-degree bsplines
                 embd_dim=64,       # 潜空间维度
                 num_query=32,   # Number of queries
                 num_layers_fuser=4,  # Cross-fuser decoder blocks
                 mults_dim=16,   # Dimension of mults embedding
                 max_num_u_knots=64,
                 max_num_v_knots=32,
                 max_num_u_poles=64,
                 max_num_v_poles=32,
                 num_layers_poles = 4,  
                 ):

        super().__init__()
        
        self.max_degree = max_degree
        self.max_num_u_knots = max_num_u_knots
        self.max_num_v_knots = max_num_v_knots
        self.max_num_u_poles = max_num_u_poles
        self.max_num_v_poles = max_num_v_poles
        self.embd_dim = embd_dim

        self.u_mults_embed = nn.Embedding(num_embeddings=max_degree+1, embedding_dim=mults_dim)
        self.v_mults_embed = nn.Embedding(num_embeddings=max_degree+1, embedding_dim=mults_dim)
        


        self.deg_embed = nn.Embedding(num_embeddings=max_degree, embedding_dim=embd_dim)
        self.periodic_embed = nn.Embedding(num_embeddings=2, embedding_dim=embd_dim)

        self.latent_queries = nn.Parameter(torch.randn(num_query, embd_dim))
        nn.init.normal_(self.latent_queries, std=1.0 / math.sqrt(embd_dim))



        # Encoder 
        self.u_knots_proj = nn.Linear(1, embd_dim)
        self.v_knots_proj = nn.Linear(1, embd_dim)

 
        # Remove Attn
        self.U_encoder = NonlinearMLPwithAttn(input_dim=mults_dim + embd_dim, model_dim=embd_dim, output_dim=embd_dim, num_heads=4)
        self.V_encoder = NonlinearMLPwithAttn(input_dim=mults_dim + embd_dim, model_dim=embd_dim, output_dim=embd_dim, num_heads=4)

        # 1D knots的相对位置编码，
        self.u_knots_pe = LearnedRelativePE1D(embed_dim=embd_dim)
        self.v_knots_pe = LearnedRelativePE1D(embed_dim=embd_dim)

        self.poles_embedder = PoleEmbedder(embed_dim=embd_dim)
        self.poles_encoder = PoleEncoder(input_dim=embd_dim, model_dim=embd_dim, num_layers=num_layers_poles, num_heads=8)

        self.poles_pe = LearnedRelativePE2D(embed_dim=embd_dim)


        self.fuser = CrossFuserTransformerDecoder(
            num_layers=num_layers_fuser,
            embed_dim=embd_dim,
            num_heads=4,
            ffn_dim=embd_dim * 4,
            dropout=0.1,
            output_dim=None,
            final_layer_norm=True
        )

        self.meta_proj = nn.Linear(embd_dim * 4, embd_dim)

        
        # 输出潜空间参数
        # 使用解码器输出的最后一个token作为汇聚 → 维度为 embd_dim
        self.fc_mu = nn.Linear(embd_dim, embd_dim)
        self.fc_logvar = nn.Linear(embd_dim, embd_dim)

        
        self.deg_head_u = nn.Linear(embd_dim, max_degree)  # max_degree=3 → classes: deg1,deg2,deg3
        self.deg_head_v = nn.Linear(embd_dim, max_degree)

        self.peri_head_u = nn.Linear(embd_dim, 1) # 0 or 1
        self.peri_head_v = nn.Linear(embd_dim, 1)

        self.knots_num_head_u = nn.Linear(embd_dim, max_num_u_knots)
        self.knots_num_head_v = nn.Linear(embd_dim, max_num_v_knots)
        
        self.token_proj_u = NonlinearMLP(embd_dim, embd_dim, max_num_u_knots * embd_dim)
        self.token_proj_v = NonlinearMLP(embd_dim, embd_dim, max_num_v_knots * embd_dim)


        self.knots_head_u = NonlinearMLPwithAttn(embd_dim, embd_dim, 1)
        self.knots_head_v = NonlinearMLPwithAttn(embd_dim, embd_dim, 1)
        self.mults_head_u = NonlinearMLPwithAttn(embd_dim, embd_dim, max_degree + 1)
        self.mults_head_v = NonlinearMLPwithAttn(embd_dim, embd_dim, max_degree + 1)
        self.softplus = nn.Softplus()

        self.token_proj_poles = NonlinearMLP(embd_dim, embd_dim, embd_dim)

        self.poles_decoder = PoleDecoder(input_dim=embd_dim, model_dim=embd_dim, output_dim=4, num_layers=num_layers_poles, num_heads=8)


    # 
    def encode(self, u_knots, u_mults, v_knots, v_mults, poles, u_degree, v_degree, u_periodic, v_periodic, num_knots_u, num_knots_v, num_poles_u, num_poles_v):

        B = u_knots.shape[0]
        # Minus 1 to start from 0
        # u_degree = u_degree - 1
        # v_degree = v_degree - 1
        # u_mults = u_mults - 1
        # v_mults = v_mults - 1

        # Get the embedding of degree and periodic
        u_deg_embd = self.deg_embed(u_degree) # (B, 1, embd_dim)
        v_deg_embd = self.deg_embed(v_degree) # (B, 1, embd_dim)
        u_periodic_embd = self.periodic_embed(u_periodic) # (B, 1, embd_dim)
        v_periodic_embd = self.periodic_embed(v_periodic) # (B, 1, embd_dim)

        # Get the embedding of knots and mults
        u_knots_embd = self.u_knots_proj(u_knots.unsqueeze(-1)) # (B, L_u, embd_dim)
        v_knots_embd = self.v_knots_proj(v_knots.unsqueeze(-1)) # (B, L_v, embd_dim)

        # Mults embeddings are retrived from the learned embedding.
        u_mults_embd = self.u_mults_embed(u_mults) # (B, L_u, mults_dim)
        v_mults_embd = self.v_mults_embed(v_mults) # (B, L_v, mults_dim)

        # Add positional encoding to knots and mults

        u_knots_pe = torch.zeros(B, self.max_num_u_knots, self.embd_dim, device=u_knots.device)
        v_knots_pe = torch.zeros(B, self.max_num_v_knots, self.embd_dim, device=v_knots.device)
        u_knots_pe_mask = torch.zeros(B, self.max_num_u_knots, device=u_knots.device, dtype=torch.bool)
        v_knots_pe_mask = torch.zeros(B, self.max_num_v_knots, device=v_knots.device, dtype=torch.bool)


        for i in range(B):
            _u_knots_pe_i = self.u_knots_pe(num_knots_u[i], device=num_knots_u.device) # (1, embd_dim)
            _v_knots_pe_i = self.v_knots_pe(num_knots_v[i], device=num_knots_v.device) # (1, embd_dim)
            u_knots_pe[i, :num_knots_u[i], :] = _u_knots_pe_i
            v_knots_pe[i, :num_knots_v[i], :] = _v_knots_pe_i
            u_knots_pe_mask[i, :num_knots_u[i]] = 1
            v_knots_pe_mask[i, :num_knots_v[i]] = 1


        u_vector = torch.cat([u_knots_embd + u_knots_pe, u_mults_embd], dim=-1) # (B, L_u, embd_dim + mults_dim)
        v_vector = torch.cat([v_knots_embd + v_knots_pe, v_mults_embd], dim=-1) # (B, L_v, embd_dim + mults_dim)

        u_vector = u_vector * u_knots_pe_mask.unsqueeze(-1)
        v_vector = v_vector * v_knots_pe_mask.unsqueeze(-1)

        U_padding_mask = ~u_knots_pe_mask
        V_padding_mask = ~v_knots_pe_mask

        # Encode knots and mults
        u_encoder_output = self.U_encoder(u_vector, padding_mask = U_padding_mask) # (B, L_u, embd_dim)
        v_encoder_output = self.V_encoder(v_vector, padding_mask = V_padding_mask) # (B, L_v, embd_dim)

        # Encode poles

        # poles_pe = self.poles_pe(poles.shape[0], poles.shape[1], poles.device).unsqueeze(0) # (1, H, W, embd_dim)
        poles_pe = torch.zeros(B, self.max_num_u_poles, self.max_num_v_poles, self.embd_dim, device=v_encoder_output.device)
        poles_mask = torch.zeros(B, self.max_num_u_poles, self.max_num_v_poles, device=v_encoder_output.device, dtype=torch.bool)
        for i in range(B):
            _poles_pe_i = self.poles_pe(num_poles_u[i], num_poles_v[i], poles.device) # (h, w, embd_dim)
            poles_pe[i, :num_poles_u[i], :num_poles_v[i], :] = _poles_pe_i
            poles_mask[i, :num_poles_u[i], :num_poles_v[i]] = 1


        poles = poles * poles_mask.unsqueeze(-1)
        poles_embd = self.poles_embedder(poles)


        # poles_embd = self.poles_encoder(poles, poles_mask) # (B, H, W, embd_dim)
        poles_embd = poles_pe + poles_embd
        poles_embd = einops.rearrange(poles_embd, 'b h w d -> b (h w) d')
        poles_padding_mask = ~poles_mask
        poles_padding_mask = einops.rearrange(poles_padding_mask, 'b h w -> b (h w)')

        poles_encoder_output = self.poles_encoder(poles_embd, poles_padding_mask)
        P_padding_mask = poles_padding_mask


        # poles_encoder_output = self.poles_encoder(poles_embd, padding_mask = poles_padding_mask) # (B, N_p, embd_dim)


        # Collect the U, V Poles padding mask

        # Fuse the encoded information
        query_embd = self.latent_queries.unsqueeze(0).expand(B, -1, -1) # (B, num_query, embd_dim)

        meta_embd = torch.cat([u_deg_embd, v_deg_embd, u_periodic_embd, v_periodic_embd], dim=-1)
        meta_embd = self.meta_proj(meta_embd) # (B, 1, embd_dim)

        # meta_embd_empty = torch.zeros_like(meta_embd)
        # 通过Transformer风格的CrossFuser解码器融合，并取最后一个token作为聚合表示
        fuser_seq = self.fuser(
            query_embd,
            u_encoder_output,
            v_encoder_output,
            poles_encoder_output,
            meta_embd,
            Q_padding_mask=None,
            U_padding_mask=U_padding_mask,
            V_padding_mask=V_padding_mask,
            P_padding_mask=P_padding_mask,
            attn_mask=None
        ) # (B, num_query, embd_dim)
        fuser_output = fuser_seq[:, -1, :]  # (B, embd_dim)
        
<<<<<<< HEAD
=======
        # Try move the injection after fuser.

        # Project the fused information to the latent space
>>>>>>> b63a1b58
        mu = self.fc_mu(fuser_output) # (B, latent_dim)
        logvar = self.fc_logvar(fuser_output) # (B, latent_dim)
       
        return mu, logvar

    def reparameterize(self, mu, logvar):
        logvar = torch.clamp(logvar, min=-10.0, max=10.0)
        std = torch.exp(0.5 * logvar)
        eps = torch.randn_like(std)
        return mu + eps * std



    def decode_knots_mults(self, z, num_knots_u, num_knots_v):
        B = z.shape[0]
        device = z.device

        knots_padding_mask_u = torch.zeros(B, self.max_num_u_knots, device=device, dtype=torch.bool)
        knots_padding_mask_v = torch.zeros(B, self.max_num_v_knots, device=device, dtype=torch.bool)
        for i in range(B):
            knots_padding_mask_u[i, :num_knots_u[i]] = 1
            knots_padding_mask_v[i, :num_knots_v[i]] = 1
        knots_padding_mask_u = ~knots_padding_mask_u
        knots_padding_mask_v = ~knots_padding_mask_v

        knots_tokens_u = self.token_proj_u(z) # (B, max_num_u_knots * embd_dim)
        knots_tokens_v = self.token_proj_v(z) # (B, max_num_v_knots * embd_dim)
        knots_tokens_u = knots_tokens_u.view(B, -1, self.embd_dim) # (B, max_num_u_knots, embd_dim)
        knots_tokens_v = knots_tokens_v.view(B, -1, self.embd_dim) # (B, max_num_v_knots, embd_dim)

        knots_pe_u = torch.zeros(B, self.max_num_u_knots, self.embd_dim, device=device) # (B, max_num_u_knots, embd_dim)
        knots_pe_v = torch.zeros(B, self.max_num_v_knots, self.embd_dim, device=device) # (B, max_num_v_knots, embd_dim)
        for i in range(B):
            _knots_pe_u_i = self.u_knots_pe(num_knots_u[i], device=num_knots_u.device).unsqueeze(0) # (1, num_knots_u, embd_dim)
            _knots_pe_v_i = self.v_knots_pe(num_knots_v[i], device=num_knots_v.device).unsqueeze(0) # (1, num_knots_v, embd_dim)
            knots_pe_u[i, :num_knots_u[i], :] = _knots_pe_u_i
            knots_pe_v[i, :num_knots_v[i], :] = _knots_pe_v_i

        knots_tokens_u = knots_tokens_u + knots_pe_u
        knots_tokens_v = knots_tokens_v + knots_pe_v


        knots_u = self.knots_head_u(knots_tokens_u, padding_mask = knots_padding_mask_u).squeeze(dim=-1) # (B, max_num_u_knots)
        knots_u = self.softplus(knots_u)
        knots_v = self.knots_head_v(knots_tokens_v, padding_mask = knots_padding_mask_v).squeeze(dim=-1) # (B, max_num_v_knots)
        knots_v = self.softplus(knots_v)



        mults_logits_u = self.mults_head_u(knots_tokens_u, padding_mask = knots_padding_mask_u) # (B, max_num_u_knots, max_degree + 1)
        mults_logits_v = self.mults_head_v(knots_tokens_v, padding_mask = knots_padding_mask_v) # (B, max_num_v_knots, max_degree + 1)

        return knots_u, knots_v, knots_tokens_u, knots_tokens_v, knots_padding_mask_u, knots_padding_mask_v, mults_logits_u, mults_logits_v


    def decode(self, z, num_knots_u, num_knots_v, num_poles_u, num_poles_v):
        
        # Input latent code and surface information, get the reconstructed parameters.
        # We assume to know the ground truth number of knots and poles.
        # Mainly for teacher forcing during training. 
        # z: (B, embd_dim)
        # u_degree, v_degree, num_u_knots, num_v_knots: (B, 1)
        B = z.shape[0]
        device = z.device
        deg_logits_u = self.deg_head_u(z) # (B, max_degree_u)
        deg_logits_v = self.deg_head_v(z) # (B, max_degree_v)
        peri_logits_u = self.peri_head_u(z) # (B, 1)
        peri_logits_v = self.peri_head_v(z) # (B, 1)
        knots_num_logits_u = self.knots_num_head_u(z) # (B, max_num_knots_u)
        knots_num_logits_v = self.knots_num_head_v(z) # (B, max_num_knots_v)


        knots_u, knots_v, knots_tokens_u, knots_tokens_v, knots_padding_mask_u, knots_padding_mask_v, mults_logits_u, mults_logits_v = self.decode_knots_mults(z, num_knots_u, num_knots_v)


        
        poles_pe_padded = torch.zeros(B, self.max_num_u_poles, self.max_num_v_poles, self.embd_dim, device=device)
        poles_mask = torch.zeros(B, self.max_num_u_poles, self.max_num_v_poles, device=device, dtype=torch.bool)
        for i in range(B):
            _poles_pe_i = self.poles_pe(num_poles_u[i], num_poles_v[i], device) # (h, w, embd_dim)
            poles_pe_padded[i, :num_poles_u[i], :num_poles_v[i], :] = _poles_pe_i
            poles_mask[i, :num_poles_u[i], :num_poles_v[i]] = 1
        poles_padding_mask = ~poles_mask
        poles_padding_mask = einops.rearrange(poles_padding_mask, 'b h w -> b (h w)')
        

        poles_tokens = self.token_proj_poles(z).unsqueeze(1) # (B, 1, embd_dim)
        poles_tokens = poles_tokens.expand(-1, self.max_num_u_poles * self.max_num_v_poles, -1)
        poles_tokens = einops.rearrange(poles_tokens, 'b (n m) d -> b n m d', n=self.max_num_u_poles, m=self.max_num_v_poles) # (B, max_num_u_poles, max_num_v_poles, embd_dim)
        poles_tokens = poles_tokens + poles_pe_padded

        poles_tokens = poles_tokens.view(B, -1, self.embd_dim) # (B, max_num_u_poles * max_num_v_poles, embd_dim)

        memory = torch.cat([knots_tokens_u, knots_tokens_v], dim=1) # (B, max_num_u_knots + max_num_v_knots, embd_dim)
        memory_padding_mask = torch.cat([knots_padding_mask_u, knots_padding_mask_v], dim=1) # (B, max_num_u_knots + max_num_v_knots)
        poles = self.poles_decoder(poles_tokens, memory, poles_padding_mask, memory_padding_mask) # (B, max_num_u_poles, max_num_v_poles, 4)
        
        poles = einops.rearrange(poles, 'b (n m) d -> b n m d', n=self.max_num_u_poles, m=self.max_num_v_poles) # (B, num_poles_u, num_poles_v, 4)
        poles = poles * poles_mask.unsqueeze(-1)


        return deg_logits_u, deg_logits_v, peri_logits_u, peri_logits_v, knots_num_logits_u, knots_num_logits_v, knots_u, knots_v, mults_logits_u, mults_logits_v, poles


    def classify(self, z):

        B = z.shape[0]
        device = z.device
        deg_logits_u = self.deg_head_u(z) # (B, max_degree_u)
        deg_logits_v = self.deg_head_v(z) # (B, max_degree_v)
        peri_logits_u = self.peri_head_u(z) # (B, 1)
        peri_logits_v = self.peri_head_v(z) # (B, 1)
        knots_num_logits_u = self.knots_num_head_u(z) # (B, max_num_knots_u)
        knots_num_logits_v = self.knots_num_head_v(z) # (B, max_num_knots_v)
        

        pred_degree_u = torch.argmax(deg_logits_u, dim=-1) + 1 # (B, 1)
        pred_degree_v = torch.argmax(deg_logits_v, dim=-1) + 1 # (B, 1)
        pred_periodic_u = torch.sigmoid(peri_logits_u) > 0.5 # (B, 1)
        pred_periodic_v = torch.sigmoid(peri_logits_v) > 0.5 # (B, 1)
        pred_knots_num_u = torch.argmax(knots_num_logits_u, dim=-1)  # (B, 1)
        pred_knots_num_v = torch.argmax(knots_num_logits_v, dim=-1)  # (B, 1)

        knots_u, knots_v, knots_tokens_u, knots_tokens_v, knots_padding_mask_u, knots_padding_mask_v, mults_logits_u, mults_logits_v = self.decode_knots_mults(z, pred_knots_num_u, pred_knots_num_v)

        pred_mults_u = torch.argmax(mults_logits_u, dim=-1) + 1 # (B, max_num_u_knots)
        pred_mults_v = torch.argmax(mults_logits_v, dim=-1) + 1 # (B, max_num_v_knots)

        knots_mask_u = torch.arange(self.max_num_u_knots, device=device).unsqueeze(0) < pred_knots_num_u.unsqueeze(1) # (B, 1) 
        knots_mask_v = torch.arange(self.max_num_v_knots, device=device).unsqueeze(0) < pred_knots_num_v.unsqueeze(1) # (B, 1)


        pred_mults_u = pred_mults_u * knots_mask_u # (B, max_num_u_knots)
        pred_mults_v = pred_mults_v * knots_mask_v # (B, max_num_v_knots)
        non_peri_num_poles_u = pred_mults_u.sum(dim=-1) - pred_degree_u.squeeze(-1) - 1
        non_peri_num_poles_v = pred_mults_v.sum(dim=-1) - pred_degree_v.squeeze(-1) - 1
        peri_num_poles_u = pred_mults_u[..., 1:].sum(dim=-1)
        peri_num_poles_v = pred_mults_v[..., 1:].sum(dim=-1)
        num_poles_u = []
        num_poles_v = []
        for i in range(B):
            if pred_periodic_u[i]:
                num_poles_u.append(peri_num_poles_u[i])
            else:
                num_poles_u.append(non_peri_num_poles_u[i])
            if pred_periodic_v[i]:
                num_poles_v.append(peri_num_poles_v[i])
            else:
                num_poles_v.append(non_peri_num_poles_v[i])
        num_poles_u = torch.tensor(num_poles_u, device=device).clamp(min=1, max=self.max_num_u_poles)
        num_poles_v = torch.tensor(num_poles_v, device=device).clamp(min=1, max=self.max_num_v_poles)


        return pred_degree_u, pred_degree_v, pred_periodic_u, pred_periodic_v, pred_knots_num_u, pred_knots_num_v, pred_mults_u, pred_mults_v, num_poles_u, num_poles_v


    def inference(self, z):
        # Here we don't know all the scalar information, need to infer from the latent code.
        pred_degree_u, pred_degree_v, pred_periodic_u, pred_periodic_v, pred_knots_num_u, pred_knots_num_v, pred_mults_u, pred_mults_v, pred_num_poles_u, pred_num_poles_v = self.classify(z)
        deg_logits_u, deg_logits_v, peri_logits_u, peri_logits_v, knots_num_logits_u, knots_num_logits_v, knots_u, knots_v, mults_logits_u, mults_logits_v, poles = self.decode(z, pred_knots_num_u, pred_knots_num_v, pred_num_poles_u, pred_num_poles_v)
        # surface_type = torch.argmax(surface_logits, dim=-1)
        return pred_degree_u, pred_degree_v, pred_periodic_u, pred_periodic_v, pred_knots_num_u, pred_knots_num_v, pred_mults_u, pred_mults_v, pred_num_poles_u, pred_num_poles_v, knots_u, knots_v, poles


if __name__ == "__main__":

    import sys
    from pathlib import Path
    project_root = Path(__file__).parent.parent.parent
    sys.path.insert(0, str(project_root))
    from src.dataset.dataset_bspline import dataset_bspline
    from torch.utils.data import DataLoader
    import torch

    import numpy as np
    import einops
    from tqdm import tqdm

    mse_loss = torch.nn.MSELoss(reduction='none')
    ce_loss = torch.nn.CrossEntropyLoss(reduction='none')
    bce_logits_loss = torch.nn.BCEWithLogitsLoss(reduction='none')
    kl_loss = torch.nn.KLDivLoss(reduction='batchmean')

    model = BSplineVAE()
    dataset = dataset_bspline(data_path='/home/qindafei/CAD/data/logan_bspline/0/0000')
    dataloader = DataLoader(dataset, batch_size=4, shuffle=False)


    for data in tqdm(dataloader):
        forward_args = data
        valid = forward_args[-1].bool()
        forward_args = [_[valid] for _ in forward_args[:-1]]
        forward_args = [_.unsqueeze(-1) if len(_.shape) == 1 else _ for _ in forward_args]
        forward_args = [_.float() if _.dtype == torch.float64 else _ for _ in forward_args]
        u_degree, v_degree, num_poles_u, num_poles_v, num_knots_u, num_knots_v, is_u_periodic, is_v_periodic, u_knots_list, v_knots_list, u_mults_list, v_mults_list, poles = forward_args
        B = u_degree.shape[0]
        if B == 0:
            # No valid data in this batch
            continue
        u_mults_list = u_mults_list.long()
        v_mults_list = v_mults_list.long()
        u_degree -= 1 # Start from 0
        v_degree -= 1 # Start from 0
        u_mults_list[u_mults_list > 0] -= 1 # Start from 0
        v_mults_list[v_mults_list > 0] -= 1 # Start form 0
        num_knots_u = num_knots_u.long()
        num_knots_v = num_knots_v.long()
        num_poles_u = num_poles_u.long()
        num_poles_v = num_poles_v.long()
        mu, logvar = model.encode(u_knots_list, u_mults_list, v_knots_list, v_mults_list, poles, u_degree, v_degree, is_u_periodic, is_v_periodic, num_knots_u, num_knots_v, num_poles_u, num_poles_v)
        z = model.reparameterize(mu, logvar)
        deg_logits_u, deg_logits_v, peri_logits_u, peri_logits_v, knots_num_logits_u, knots_num_logits_v, pred_knots_u, pred_knots_v, mults_logits_u, mults_logits_v, pred_poles = model.decode(z, num_knots_u, num_knots_v, num_poles_u, num_poles_v)
        
        # No need for mask
        loss_deg_u = ce_loss(deg_logits_u, u_degree.squeeze(-1)).mean() # Cross Entropy Loss for degree, max_degree - 1
        loss_deg_v = ce_loss(deg_logits_v, v_degree.squeeze(-1)).mean() # Cross Entropy Loss for degree, max_degree - 1
        loss_peri_u = bce_logits_loss(peri_logits_u.squeeze(-1), is_u_periodic.squeeze(-1).float()).mean() # Binary Cross Entropy Loss for periodic
        loss_peri_v = bce_logits_loss(peri_logits_v.squeeze(-1), is_v_periodic.squeeze(-1).float()).mean() # Binary Cross Entropy Loss for periodic
        loss_knots_num_u = ce_loss(knots_num_logits_u, num_knots_u.squeeze(-1)).mean() # Mean Squared Error Loss for number of knots
        loss_knots_num_v = ce_loss(knots_num_logits_v, num_knots_v.squeeze(-1)).mean() # Mean Squared Error Loss for number of knots

        # Need knots mask
        mask_u_knots = torch.arange(model.max_num_u_knots, device=num_knots_u.device).unsqueeze(0).repeat(num_knots_u.shape[0], 1) < num_knots_u # 1 for valid pos, 0 for invalid
        mask_v_knots = torch.arange(model.max_num_v_knots, device=num_knots_v.device).unsqueeze(0).repeat(num_knots_v.shape[0], 1) < num_knots_v # 1 for valid pos, 0 for invalid
        
        # Knots loss
        loss_knots_u = mse_loss(pred_knots_u, u_knots_list) # Mean Squared Error Loss for knots
        loss_knots_v = mse_loss(pred_knots_v, v_knots_list) # Mean Squared Error Loss for knots
        
        loss_knots_u = (loss_knots_u * mask_u_knots / num_knots_u).sum(dim=-1).mean() # Average over the valid positions
        loss_knots_v = (loss_knots_v * mask_v_knots / num_knots_v).sum(dim=-1).mean()

        # Mults loss
        mults_logits_u = mults_logits_u.view(-1, model.max_degree + 1)
        mults_logits_v = mults_logits_v.view(-1, model.max_degree + 1)
        u_mults_list = u_mults_list.view(-1)
        v_mults_list = v_mults_list.view(-1)
        loss_mults_u = ce_loss(mults_logits_u, u_mults_list) # Mean Squared Error Loss for mults
        loss_mults_v = ce_loss(mults_logits_v, v_mults_list) # Mean Squared Error Loss for mults

        loss_mults_u = loss_mults_u * mask_u_knots.view(-1)
        loss_mults_v = loss_mults_v * mask_v_knots.view(-1)
        loss_mults_u = loss_mults_u.sum() / mask_u_knots.sum()
        loss_mults_v = loss_mults_v.sum() / mask_v_knots.sum()



        # Need poles mask
        loss_poles = mse_loss(pred_poles, poles) # Mean Squared Error Loss for poles
        mask_poles_u = torch.arange(model.max_num_u_poles, device=num_poles_u.device).unsqueeze(0).repeat(num_poles_u.shape[0], 1) < num_poles_u # 1 for valid pos, 0 for invalid
        mask_poles_v = torch.arange(model.max_num_v_poles, device=num_poles_v.device).unsqueeze(0).repeat(num_poles_v.shape[0], 1) < num_poles_v # 1 for valid pos, 0 for invalid
        # loss_poles = (loss_poles * mask_poles_u.unsqueeze(2).unsqueeze(-1) / num_poles_u.unsqueeze(-1).unsqueeze(-1))
        # loss_poles = (loss_poles * mask_poles_v.unsqueeze(1).unsqueeze(-1) / num_poles_v.unsqueeze(-1).unsqueeze(-1)).sum(dim=(1, 2, 3)).mean()

        mask_poles_2d = mask_poles_u.unsqueeze(-1) & mask_poles_v.unsqueeze(-2)  # (B, H, W)
        mask_poles_4d = mask_poles_2d.unsqueeze(-1)  # (B, H, W, 1) → broadcast to 4 coords

        loss_poles = (loss_poles * mask_poles_4d).sum() / (mask_poles_4d.sum().clamp(min=1))

        kl_loss = -0.5 * torch.sum(1 + logvar - mu.pow(2) - logvar.exp(), dim=1).mean()
        loss_total = loss_deg_u + loss_deg_v + loss_peri_u + loss_peri_v + loss_knots_num_u + loss_knots_num_v + loss_knots_u + loss_knots_v + loss_mults_u + loss_mults_v + loss_poles + kl_loss
        print(f"Loss: {loss_total.item()}, Loss Deg U: {loss_deg_u.item()}, Loss Deg V: {loss_deg_v.item()}, Loss Peri U: {loss_peri_u.item()}, Loss Peri V: {loss_peri_v.item()}, Loss Knots Num U: {loss_knots_num_u.item()}, Loss Knots Num V: {loss_knots_num_v.item()}, Loss Knots U: {loss_knots_u.item()}, Loss Knots V: {loss_knots_v.item()}, Loss Mults U: {loss_mults_u.item()}, Loss Mults V: {loss_mults_v.item()}, Loss Poles: {loss_poles.item()}, KL Loss: {kl_loss.item()}")



        pred_degree_u, pred_degree_v, pred_periodic_u, pred_periodic_v, pred_knots_num_u, pred_knots_num_v, pred_mults_u, pred_mults_v, pred_num_poles_u, pred_num_poles_v, knots_u, knots_v, poles = model.inference(z)

        print()
   <|MERGE_RESOLUTION|>--- conflicted
+++ resolved
@@ -855,12 +855,6 @@
         ) # (B, num_query, embd_dim)
         fuser_output = fuser_seq[:, -1, :]  # (B, embd_dim)
         
-<<<<<<< HEAD
-=======
-        # Try move the injection after fuser.
-
-        # Project the fused information to the latent space
->>>>>>> b63a1b58
         mu = self.fc_mu(fuser_output) # (B, latent_dim)
         logvar = self.fc_logvar(fuser_output) # (B, latent_dim)
        
