--- conflicted
+++ resolved
@@ -22,21 +22,7 @@
 import torch.nn.functional as F
 from icecream import ic
 
-<<<<<<< HEAD
-
-
-
-
-
-
-
-
-
-
-
-=======
 ic.disable()
->>>>>>> 43a92ea7
 class SurfaceVAE(nn.Module):
     def __init__(self, 
                  param_raw_dim,
