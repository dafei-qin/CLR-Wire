--- conflicted
+++ resolved
@@ -602,7 +602,7 @@
           f"Params: {loss_params.item():.6f}")
     
     # Visualize generated surfaces
-<<<<<<< HEAD
+
     # try:
     print(f"Visualizing {len(surface_jsons)} generated surfaces and {len(surface_jsons_gt)} GT surfaces")
     
@@ -612,62 +612,40 @@
         if 'surface' in surface_data and surface_data['surface'] is not None and 'ps_handler' in surface_data:
             surface_data['ps_handler'].add_to_group(_gen_group)
     
+    # Apply is_closed colors to generated surfaces
+    if _pred_is_closed and _show_closed_colors and is_closed_data and is_closed_data['pred_is_u_closed'] is not None:
+        apply_closed_colors_to_surfaces(_gen_surfaces, 
+                                        is_closed_data['pred_is_u_closed'], 
+                                        is_closed_data['pred_is_v_closed'])
+    
     # Visualize GT surfaces
     _gt_surfaces = visualize_json_interset(surface_jsons_gt, plot=True, plot_gui=False, tol=1e-5, ps_header=f'gt_{_current_idx}')
     for surface_key, surface_data in _gt_surfaces.items():
         if 'surface' in surface_data and surface_data['surface'] is not None and 'ps_handler' in surface_data:
             surface_data['ps_handler'].add_to_group(_gt_group)
     
+    # Apply is_closed colors to GT surfaces
+    if _pred_is_closed and _show_closed_colors and is_closed_data and is_closed_data['gt_is_u_closed'] is not None:
+        apply_closed_colors_to_surfaces(_gt_surfaces, 
+                                        is_closed_data['gt_is_u_closed'], 
+                                        is_closed_data['gt_is_v_closed'])
+    
     # Configure groups with current visibility settings
     _gen_group.set_enabled(_show_gen)
     _gt_group.set_enabled(_show_gt)
     
     print(f"Visualized {len(_gen_surfaces)} generated surfaces and {len(_gt_surfaces)} GT surfaces")
-=======
-    try:
-        print(f"Visualizing {len(surface_jsons)} generated surfaces and {len(surface_jsons_gt)} GT surfaces")
-        
-        # Visualize generated surfaces
-        _gen_surfaces = visualize_json_interset(surface_jsons, plot=True, plot_gui=False, tol=1e-5, ps_header=f'sample_{_current_idx}')
-        for surface_key, surface_data in _gen_surfaces.items():
-            if 'surface' in surface_data and surface_data['surface'] is not None and 'ps_handler' in surface_data:
-                surface_data['ps_handler'].add_to_group(_gen_group)
-        
-        # Apply is_closed colors to generated surfaces
-        if _pred_is_closed and _show_closed_colors and is_closed_data and is_closed_data['pred_is_u_closed'] is not None:
-            apply_closed_colors_to_surfaces(_gen_surfaces, 
-                                            is_closed_data['pred_is_u_closed'], 
-                                            is_closed_data['pred_is_v_closed'])
-        
-        # Visualize GT surfaces
-        _gt_surfaces = visualize_json_interset(surface_jsons_gt, plot=True, plot_gui=False, tol=1e-5, ps_header=f'gt_{_current_idx}')
-        for surface_key, surface_data in _gt_surfaces.items():
-            if 'surface' in surface_data and surface_data['surface'] is not None and 'ps_handler' in surface_data:
-                surface_data['ps_handler'].add_to_group(_gt_group)
-        
-        # Apply is_closed colors to GT surfaces
-        if _pred_is_closed and _show_closed_colors and is_closed_data and is_closed_data['gt_is_u_closed'] is not None:
-            apply_closed_colors_to_surfaces(_gt_surfaces, 
-                                            is_closed_data['gt_is_u_closed'], 
-                                            is_closed_data['gt_is_v_closed'])
-        
-        # Configure groups with current visibility settings
-        _gen_group.set_enabled(_show_gen)
-        _gt_group.set_enabled(_show_gt)
-        
-        print(f"Visualized {len(_gen_surfaces)} generated surfaces and {len(_gt_surfaces)} GT surfaces")
-        
-        # Print is_closed statistics if enabled
-        if _pred_is_closed and is_closed_data:
-            if is_closed_data['pred_is_u_closed'] is not None:
-                pred_u_closed_count = sum(is_closed_data['pred_is_u_closed'])
-                pred_v_closed_count = sum(is_closed_data['pred_is_v_closed'])
-                print(f"Pred is_closed: u={pred_u_closed_count}/{len(is_closed_data['pred_is_u_closed'])}, v={pred_v_closed_count}/{len(is_closed_data['pred_is_v_closed'])}")
-            if is_closed_data['gt_is_u_closed'] is not None:
-                gt_u_closed_count = sum(is_closed_data['gt_is_u_closed'])
-                gt_v_closed_count = sum(is_closed_data['gt_is_v_closed'])
-                print(f"GT is_closed: u={gt_u_closed_count}/{len(is_closed_data['gt_is_u_closed'])}, v={gt_v_closed_count}/{len(is_closed_data['gt_is_v_closed'])}")
->>>>>>> 652b7576
+    
+    # Print is_closed statistics if enabled
+    if _pred_is_closed and is_closed_data:
+        if is_closed_data['pred_is_u_closed'] is not None:
+            pred_u_closed_count = sum(is_closed_data['pred_is_u_closed'])
+            pred_v_closed_count = sum(is_closed_data['pred_is_v_closed'])
+            print(f"Pred is_closed: u={pred_u_closed_count}/{len(is_closed_data['pred_is_u_closed'])}, v={pred_v_closed_count}/{len(is_closed_data['pred_is_v_closed'])}")
+        if is_closed_data['gt_is_u_closed'] is not None:
+            gt_u_closed_count = sum(is_closed_data['gt_is_u_closed'])
+            gt_v_closed_count = sum(is_closed_data['gt_is_v_closed'])
+            print(f"GT is_closed: u={gt_u_closed_count}/{len(is_closed_data['gt_is_u_closed'])}, v={gt_v_closed_count}/{len(is_closed_data['gt_is_v_closed'])}")
 
     # except Exception as e:
     #     print(f'Error visualizing surfaces: {e}')
