# This is the dataset for the vae_v1.py

# It is a dataset of surface parameters, with the surface type as the label.

# The surface parameters are padded to the max raw dimension for each surface type.

# The surface type is a one-hot encoded vector.


import torch
from torch.utils.data import Dataset
import numpy as np
import pickle
import os
import json
from einops import rearrange
from pathlib import Path
from typing import Dict, List, Tuple



SURFACE_TYPE_MAP = {
        'plane': 0,
        'cylinder': 1,
        'cone': 2,
        'sphere': 3,
        'torus': 4,
        'bspline_surface': 5,
}

    
    # Dimension of scalar parameters for each surface type
SCALAR_DIM_MAP = {
    'plane': 0,      # no scalar parameters
    'cylinder': 1,   # [radius]
    'cone': 2,       # [semi_angle, radius]
    'sphere': 1,     # [radius]
    'torus': 2,      # [major_radius, minor_radius]
    'bspline_surface': -1,  # variable dimension
}




class V1(Dataset):
    pass

class V1_random(Dataset):
    def __init__(self):
        super().__init__()
        self.replica = 1
        self.surface_types = 5
        self.param_raw_dim = [10, 11, 12, 12, 11]
        self.max_raw_dim = max(self.param_raw_dim)

    def __len__(self):
        return int(1e6)

    def __getitem__(self, idx):
        surface_type = torch.randint(0, self.surface_types, (1,)).long()
        # surface_type_onehot = torch.zeros(1, self.surface_types)
        # surface_type_onehot[0, surface_type] = 1
        params_raw = torch.randn(self.max_raw_dim)
        return params_raw, surface_type


class dataset_compound(Dataset):
    """
    Dataset for loading surface data from JSON files in a directory.
    
    Each sample is a complete JSON file containing multiple surfaces.
    Each surface is represented by:
    - P: location (3D point)
    - D: direction[0] (3D direction vector)
    - UV: uv bounds [u_min, u_max, v_min, v_max]
    - Additional parameters (scalar): type-specific parameters
    
    Surface types and their scalar parameters:
    - plane: no scalar parameters (dim=0)
    - cylinder: [radius] (dim=1)
    - cone: [semi_angle, radius] (dim=2)
    - sphere: [radius] (dim=1)
    - torus: [major_radius, minor_radius] (dim=2)
    """
    
    # Surface type to index mapping
    
    
    def __init__(self, json_dir: str, max_num_surfaces: int = 200):
        """
        Args:
            json_dir: Path to directory containing JSON files
            max_surfaces_per_file: Maximum number of surfaces per file (None = use actual max)
        """
        super().__init__()
        self.json_dir = Path(json_dir)
        self.max_num_surfaces = max_num_surfaces
        
        # Discover all JSON files in directory and subdirectories
        self.json_names = sorted([
            str(p) for p in self.json_dir.rglob("*.json")
        ])
        
        if not self.json_names:
            raise ValueError(f"No JSON files found in {json_dir}")
        
        # Calculate maximum parameter dimension for padding
        # P(3) + D(3) + UV(4) + scalar(max_dim)
        self.base_dim = 3 + 3 + 3 + 4   # P + D + X + UV = 10
        
        # Scan all JSON files to determine max_scalar_dim and max_num_surfaces
        # self._calculate_dataset_stats()
        self.max_scalar_dim = max(SCALAR_DIM_MAP.values())
        self.max_param_dim = self.base_dim + self.max_scalar_dim
        
<<<<<<< HEAD
        self.replica = 1

    
=======
        # # Override max_num_surfaces if specified
        # if self.max_surfaces_per_file is not None:
        #     self.max_num_surfaces = self.max_surfaces_per_file

>>>>>>> b6dc72c5
    def __len__(self):
        """Return number of JSON files in the dataset."""
        return len(self.json_names)
    
    def _parse_surface(self, surface_dict: Dict) -> Tuple[np.ndarray, int]:
<<<<<<< HEAD

=======
        """
        Parse a single surface from JSON format to parameter vector.
        
        Args:
            surface_dict: Dictionary containing surface data
            
        Returns:
            params: Numpy array of shape (max_param_dim,) containing:
                    [P(3), D(3), UV(8), scalar(max_scalar_dim)]
            surface_type: Integer representing surface type
        """
>>>>>>> b6dc72c5
        surface_type = surface_dict['type']
        surface_type_idx = SURFACE_TYPE_MAP.get(surface_type, -1)
        
        # Extract P: location (first element of location array)
        P = np.array(surface_dict['location'][0], dtype=np.float32)  # (3,)
        
        # Extract D: direction[0] (first direction vector), X: U direction
        D = np.array(surface_dict['direction'][0], dtype=np.float32)  # (3,)
        X = np.array(surface_dict['direction'][1], dtype=np.float32)  # (3,)
        Y = np.cross(D, X)
        # Extract UV: parameter bounds
        UV = np.array(surface_dict['uv'], dtype=np.float32)  # (4,)
        
        # Extract scalar parameters based on surface type
        scalar_params = []
        u_min, u_max, v_min, v_max = UV

        if surface_type == 'plane':
            # No scalar parameters
            centered = P + (u_max + u_min) / 2 * X + (v_max + v_min) / 2 * Y
            u = np.array([u_min, u_max])
            u_new = u - (u_max + u_min) / 2
            v = np.array([v_min, v_max])
            v_new = v - (v_max + v_min) / 2
            u_min = u_new[0]
            u_max = u_new[1]
            v_min = v_new[0]
            v_max = v_new[1]
            P = centered
            UV = np.array([u_min, u_max, v_min, v_max, 0, 0, 0, 0], dtype=np.float32)

        elif surface_type == 'cylinder':
            # scalar[0] = radius
            scalar_params = [surface_dict['scalar'][0]]
<<<<<<< HEAD
            P = P + D * UV[2] # position = position + direction * v_min
            UV[3] = UV[3] - UV[2] # uv_max = uv_max - uv_min
            UV[2] = 0 # uv_min = 0
=======
            P = P + D * v_min
            v_max = v_max - v_min
            v_min = 0
            sin_u_min, cos_u_min = np.sin(u_min % (2*np.pi)), np.cos(u_min % (2*np.pi))
            sin_u_max, cos_u_max = np.sin(u_max % (2*np.pi)), np.cos(u_max % (2*np.pi)) 

           
            UV = np.array([sin_u_min, cos_u_min, sin_u_max, cos_u_max, v_max, 0, 0, 0], dtype=np.float32)

>>>>>>> b6dc72c5
        elif surface_type == 'cone':

            radius, semi_angle = surface_dict['scalar'][0], surface_dict['scalar'][1]
            u_center = 0.5 * (u_min + u_max)
            u_half = 0.5 * (u_max - u_min)
            v_center = 0.5 * (v_min + v_max)
            v_half = 0.5 * (v_max - v_min)

            UV = [np.sin(u_center), np.cos(u_center), u_half, v_center, v_half, 0, 0, 0]
            scalar_params = [radius, semi_angle / (np.pi/2)]
            

        elif surface_type == 'sphere':
            # scalar[0] = radius

            scalar_params = [surface_dict['scalar'][0]]

            sin_u_min, cos_u_min = np.sin(u_min), np.cos(u_min)
            sin_u_max, cos_u_max = np.sin(u_max), np.cos(u_max)
            sin_v_min, cos_v_min = np.sin(v_min), np.cos(v_min)
            sin_v_max, cos_v_max = np.sin(v_max), np.cos(v_max)

            UV = np.array([
                sin_u_min, cos_u_min,
                sin_u_max, cos_u_max,
                sin_v_min, cos_v_min,
                sin_v_max, cos_v_max
            ], dtype=np.float32)

        elif surface_type == 'torus':
            # scalar[0] = major_radius, scalar[1] = minor_radius
            scalar_params = [surface_dict['scalar'][0], surface_dict['scalar'][1]]

            u_min, u_max = u_min % (2*np.pi), u_max % (2*np.pi)
            v_min, v_max = v_min % (2*np.pi), v_max % (2*np.pi)

            sin_u_min, cos_u_min = np.sin(u_min), np.cos(u_min)
            sin_u_max, cos_u_max = np.sin(u_max), np.cos(u_max)
            sin_v_min, cos_v_min = np.sin(v_min), np.cos(v_min)
            sin_v_max, cos_v_max = np.sin(v_max), np.cos(v_max)

            UV = np.array([
                sin_u_min, cos_u_min,
                sin_u_max, cos_u_max,
                sin_v_min, cos_v_min,
                sin_v_max, cos_v_max
            ], dtype=np.float32)


        elif surface_type == 'bspline_surface':
            # Skip bspline surfaces for now (variable dimension)
            raise NotImplementedError("B-spline surfaces are not supported yet")
        
        scalar_params = np.array(scalar_params, dtype=np.float32)
        
        # Pad scalar parameters to max_scalar_dim
        # if len(scalar_params) < self.max_scalar_dim:
        #     padding = np.zeros(self.max_scalar_dim - len(scalar_params), dtype=np.float32)
        #     scalar_params = np.concatenate([scalar_params, padding])
        
        # Concatenate all parameters: P + D + UV + scalar
        params = np.concatenate([P, D, X, UV, scalar_params])
        
        return params, surface_type_idx
    

    def _recover_surface(self, params, surface_type_idx):
        """
        Recover a surface from parameter vector.
        """
        SURFACE_TYPE_MAP_INV = {v: k for k, v in SURFACE_TYPE_MAP.items()}
        surface_type = SURFACE_TYPE_MAP_INV.get(surface_type_idx, -1)
        print(params.shape)
        P = params[:3]
        D = params[3:6] / np.linalg.norm(params[3:6])
        X = params[6:9] / np.linalg.norm(params[6:9])
        Y = np.cross(D, X)
        UV = params[9:17]
        scalar_params = params[17:]
        if surface_type == 'plane':
            assert len(scalar_params) == 0
            u_min, u_max, v_min, v_max = UV[:4]
            scalar = []
        elif surface_type == 'cylinder':

            sin_u_min, cos_u_min, sin_u_max, cos_u_max, height = UV[:5]
            radius = scalar_params[0]
            u_min = np.arctan2(sin_u_min, cos_u_min) % (2*np.pi)
            u_max = np.arctan2(sin_u_max, cos_u_max) % (2*np.pi)
            if np.abs(np.abs(u_max - u_min) - 2 * np.pi) < 1e-4:
                # A full loop, make sure distance less than 2pi
                u_max = u_min + 2 * np.pi - 1e-4
            v_min = 0.0
            v_max = height
            scalar = [radius]

        elif surface_type == 'cone':
            sin_u_center, cos_u_center, u_half, v_center, v_half = UV[:5]
            uc = np.arctan2(sin_u_center, cos_u_center)
            
            u_min, u_max = uc - u_half, uc + u_half
            if np.abs(np.abs(u_max - u_min) - 2 * np.pi) < 1e-4:
                # A full loop, make sure distance less than 2pi
                u_max = u_min + 2 * np.pi - 1e-6

            v_min, v_max = v_center - v_half, v_center + v_half
            v_min, v_max = v_center - v_half, v_center + v_half


            assert len(scalar_params) == 2
            radius = scalar_params[0]
            semi_angle = scalar_params[1]
            semi_angle = semi_angle * (np.pi/2)

            scalar = [radius, semi_angle]
        elif surface_type == 'torus':

            sin_u_min, cos_u_min, sin_u_max, cos_u_max, sin_v_min, cos_v_min, sin_v_max, cos_v_max = UV

            u_min = np.arctan2(sin_u_min, cos_u_min) % (2*np.pi)
            u_max = np.arctan2(sin_u_max, cos_u_max) % (2*np.pi)
            if np.abs(np.abs(u_max - u_min) - 2 * np.pi) < 1e-4:
                # A full loop, make sure distance less than 2pi
                u_max = u_min + 2 * np.pi - 1e-4
            v_min = np.arctan2(sin_v_min, cos_v_min) % (2*np.pi)
            v_max = np.arctan2(sin_v_max, cos_v_max) % (2*np.pi)

            if np.abs(np.abs(v_max - v_min) - 2 * np.pi) < 1e-4:
                # A full loop, make sure distance less than 2pi
                v_max = v_min + 2 * np.pi - 1e-4

            assert len(scalar_params) == 2
            major_radius = scalar_params[0]
            minor_radius = scalar_params[1]
            scalar = [major_radius, minor_radius]

        elif surface_type == 'sphere':
            sin_u_min, cos_u_min, sin_u_max, cos_u_max, sin_v_min, cos_v_min, sin_v_max, cos_v_max = UV

            u_min = np.arctan2(sin_u_min, cos_u_min) % (2*np.pi)
            u_max = np.arctan2(sin_u_max, cos_u_max) % (2*np.pi)
            if np.abs(np.abs(u_max - u_min) - 2 * np.pi) < 1e-4:
                # A full loop, make sure distance less than 2pi
                u_max = u_min + 2 * np.pi - 1e-4
            v_min = np.arctan2(sin_v_min, cos_v_min) % (np.pi)
            v_max = np.arctan2(sin_v_max, cos_v_max) % (np.pi)
            if np.abs(np.abs(v_max - v_min) - np.pi) < 1e-4:
                # A full loop, make sure distance less than pi
                v_max = v_min + np.pi - 1e-4

            assert len(scalar_params) == 1
            radius = scalar_params[0]   
            scalar = [radius]
        else:
            raise NotImplementedError(f"Surface type {surface_type} not implemented")

        return {
            'type': surface_type,
            'location': [P.tolist()],
            'direction': [D.tolist(), X.tolist(), Y.tolist()],
            'uv': [float(u_min), float(u_max), float(v_min), float(v_max)],
            'scalar': [float(s) for s in scalar],
        }
    def __getitem__(self, idx: int) -> Tuple[torch.Tensor, torch.Tensor, torch.Tensor]:
        """
        Get all surfaces from a single JSON file.
        
        Args:
            idx: Index of the JSON file
            
        Returns:
            params: Tensor of shape (max_num_surfaces, max_param_dim) containing surface parameters
            surface_types: Tensor of shape (max_num_surfaces,) containing surface type indices
            mask: Tensor of shape (max_num_surfaces,) indicating valid surfaces (1) vs padding (0)
        """
        json_path = self.json_names[idx]
        
        # Load JSON file
        with open(json_path, 'r') as f:
            surfaces_data = json.load(f)
        
        num_surfaces = len(surfaces_data)
        
        # Initialize arrays for all surfaces (padded)
        all_params = np.zeros((self.max_num_surfaces, self.max_param_dim), dtype=np.float32)
        all_types = np.zeros(self.max_num_surfaces, dtype=np.int64)
        mask = np.zeros(self.max_num_surfaces, dtype=np.float32)
        
        # Parse each surface
        for i, surface_dict in enumerate(surfaces_data):
            if i >= self.max_num_surfaces:
                break
            
            try:
                params, surface_type_idx = self._parse_surface(surface_dict)
                all_params[i, :len(params)] = params
                all_types[i] = surface_type_idx
                mask[i] = 1.0
            except (KeyError, IndexError, NotImplementedError) as e:
                # Skip invalid surfaces (leave as zeros with mask=0)
                # print(f"Warning: Skipping surface {i} in {json_path}: {e}")
                continue
        
        # Convert to tensors
        params_tensor = torch.from_numpy(all_params).float()
        types_tensor = torch.from_numpy(all_types).long()
        mask_tensor = torch.from_numpy(mask).float()
        
        return params_tensor, types_tensor, mask_tensor
    
    def get_file_info(self, idx: int) -> Dict:
        """
        Get full file information for inspection.
        
        Args:
            idx: Index of the JSON file
            
        Returns:
            Dictionary containing file path, number of surfaces, and parsed data
        """
        json_path = self.json_names[idx]
        
        with open(json_path, 'r') as f:
            surfaces_data = json.load(f)
        
        params_tensor, types_tensor, mask_tensor = self[idx]
        
        return {
            'json_path': json_path,
            'num_surfaces': len(surfaces_data),
            'params': params_tensor,
            'surface_types': types_tensor,
            'mask': mask_tensor,
            'original_data': surfaces_data,
        }<|MERGE_RESOLUTION|>--- conflicted
+++ resolved
@@ -113,24 +113,15 @@
         self.max_scalar_dim = max(SCALAR_DIM_MAP.values())
         self.max_param_dim = self.base_dim + self.max_scalar_dim
         
-<<<<<<< HEAD
-        self.replica = 1
-
-    
-=======
         # # Override max_num_surfaces if specified
         # if self.max_surfaces_per_file is not None:
         #     self.max_num_surfaces = self.max_surfaces_per_file
 
->>>>>>> b6dc72c5
     def __len__(self):
         """Return number of JSON files in the dataset."""
         return len(self.json_names)
     
     def _parse_surface(self, surface_dict: Dict) -> Tuple[np.ndarray, int]:
-<<<<<<< HEAD
-
-=======
         """
         Parse a single surface from JSON format to parameter vector.
         
@@ -142,7 +133,6 @@
                     [P(3), D(3), UV(8), scalar(max_scalar_dim)]
             surface_type: Integer representing surface type
         """
->>>>>>> b6dc72c5
         surface_type = surface_dict['type']
         surface_type_idx = SURFACE_TYPE_MAP.get(surface_type, -1)
         
@@ -177,11 +167,6 @@
         elif surface_type == 'cylinder':
             # scalar[0] = radius
             scalar_params = [surface_dict['scalar'][0]]
-<<<<<<< HEAD
-            P = P + D * UV[2] # position = position + direction * v_min
-            UV[3] = UV[3] - UV[2] # uv_max = uv_max - uv_min
-            UV[2] = 0 # uv_min = 0
-=======
             P = P + D * v_min
             v_max = v_max - v_min
             v_min = 0
@@ -191,7 +176,6 @@
            
             UV = np.array([sin_u_min, cos_u_min, sin_u_max, cos_u_max, v_max, 0, 0, 0], dtype=np.float32)
 
->>>>>>> b6dc72c5
         elif surface_type == 'cone':
 
             radius, semi_angle = surface_dict['scalar'][0], surface_dict['scalar'][1]
