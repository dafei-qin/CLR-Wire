--- conflicted
+++ resolved
@@ -147,11 +147,7 @@
     v_min = v_new[0]
     v_max = v_new[1]
     position = centered
-<<<<<<< HEAD
     
-=======
-
->>>>>>> c53ef157
     occ_position = gp_Pnt(position[0], position[1], position[2])
     occ_direction = gp_Dir(direction[0], direction[1], direction[2])
     occ_XDirection = gp_Dir(XDirection[0], XDirection[1], XDirection[2])
